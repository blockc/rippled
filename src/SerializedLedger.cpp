#include "SerializedLedger.h"

#include <boost/format.hpp>

#include "Ledger.h"
#include "Log.h"

SerializedLedgerEntry::SerializedLedgerEntry(SerializerIterator& sit, const uint256& index)
	: STObject(sfLedgerEntry), mIndex(index)
{
	set(sit);
	uint16 type = getValueFieldU16(sfLedgerEntryType);
	mFormat = getLgrFormat(static_cast<LedgerEntryType>(type));
	if (mFormat == NULL)
		throw std::runtime_error("invalid ledger entry type");
	mType = mFormat->t_type;
	setType(mFormat->elements);
}

SerializedLedgerEntry::SerializedLedgerEntry(const Serializer& s, const uint256& index)
	: STObject(sfLedgerEntry), mIndex(index)
{
	SerializerIterator sit(s);
	set(sit);

	uint16 type = getValueFieldU16(sfLedgerEntryType);
	mFormat = getLgrFormat(static_cast<LedgerEntryType>(type));
	if (mFormat == NULL)
		throw std::runtime_error("invalid ledger entry type");
	mType = mFormat->t_type;
	setType(mFormat->elements);
}

SerializedLedgerEntry::SerializedLedgerEntry(LedgerEntryType type) : STObject(sfLedgerEntry), mType(type)
{
	mFormat = getLgrFormat(type);
	if (mFormat == NULL) throw std::runtime_error("invalid ledger entry type");
	set(mFormat->elements);
	setValueFieldU16(sfLedgerEntryType, static_cast<uint16>(mFormat->t_type));
}

std::string SerializedLedgerEntry::getFullText() const
{
	std::string ret = "\"";
	ret += mIndex.GetHex();
	ret += "\" = { ";
	ret += mFormat->t_name;
	ret += ", ";
	ret += STObject::getFullText();
	ret += "}";
	return ret;
}

std::string SerializedLedgerEntry::getText() const
{
	return str(boost::format("{ %s, %s, %s }")
		% mIndex.GetHex()
		% STObject::getText());
}

Json::Value SerializedLedgerEntry::getJson(int options) const
{
	Json::Value ret(STObject::getJson(options));

	ret["index"]	= mIndex.GetHex();

	return ret;
}

bool SerializedLedgerEntry::isThreadedType()
{
	return getFieldIndex(sfLastTxnID) != -1;
}

bool SerializedLedgerEntry::isThreaded()
{
	return isFieldPresent(sfLastTxnID);
}

uint256 SerializedLedgerEntry::getThreadedTransaction()
{
	return getValueFieldH256(sfLastTxnID);
}

uint32 SerializedLedgerEntry::getThreadedLedger()
{
	return getValueFieldU32(sfLastTxnSeq);
}

bool SerializedLedgerEntry::thread(const uint256& txID, uint32 ledgerSeq, uint256& prevTxID, uint32& prevLedgerID)
{
	uint256 oldPrevTxID = getValueFieldH256(sfLastTxnID);
	Log(lsTRACE) << "Thread Tx:" << txID << " prev:" << oldPrevTxID;
	if (oldPrevTxID == txID)
		return false;
	prevTxID = oldPrevTxID;
	prevLedgerID = getValueFieldU32(sfLastTxnSeq);
	assert(prevTxID != txID);
	setValueFieldH256(sfLastTxnID, txID);
	setValueFieldU32(sfLastTxnSeq, ledgerSeq);
	return true;
}

bool SerializedLedgerEntry::hasOneOwner()
{
	return (mType != ltACCOUNT_ROOT) && (getFieldIndex(sfAccount) != -1);
}

bool SerializedLedgerEntry::hasTwoOwners()
{
	return mType == ltRIPPLE_STATE;
}

NewcoinAddress SerializedLedgerEntry::getOwner()
{
	return getValueFieldAccount(sfAccount);
}

NewcoinAddress SerializedLedgerEntry::getFirstOwner()
{
<<<<<<< HEAD
	return getValueFieldAccount(sfLowID);
=======
	return NewcoinAddress::createAccountID(getIValueFieldAmount(sfLowLimit).getIssuer());
>>>>>>> 40b51892
}

NewcoinAddress SerializedLedgerEntry::getSecondOwner()
{
<<<<<<< HEAD
	return getValueFieldAccount(sfHighID);
=======
	return NewcoinAddress::createAccountID(getIValueFieldAmount(sfHighLimit).getIssuer());
>>>>>>> 40b51892
}

std::vector<uint256> SerializedLedgerEntry::getOwners()
{
	std::vector<uint256> owners;
	uint160 account;

	for (int i = 0, fields = getCount(); i < fields; ++i)
	{
		int fc = getFieldSType(i).fieldCode;
		if ((fc == sfAccount.fieldCode) || (fc == sfLowID.fieldCode) || (fc == sfHighID.fieldCode))
		{
<<<<<<< HEAD
				const STAccount* entry = dynamic_cast<const STAccount *>(peekAtPIndex(i));
				if ((entry != NULL) && entry->getValueH160(account))
					owners.push_back(Ledger::getAccountRootIndex(account));
=======
			case sfAccount:
				{
					const STAccount* entry = dynamic_cast<const STAccount *>(mObject.peekAtPIndex(i));
					if ((entry != NULL) && entry->getValueH160(account))
						owners.push_back(Ledger::getAccountRootIndex(account));
				}
				break;

			case sfLowLimit:
			case sfHighLimit:
				{
					const STAmount* entry = dynamic_cast<const STAmount *>(mObject.peekAtPIndex(i));
					if ((entry != NULL))
						owners.push_back(Ledger::getAccountRootIndex(entry->getIssuer()));
				}
				break;

			default:
				nothing();
				break;
>>>>>>> 40b51892
		}
	}

	return owners;
}

// vim:ts=4<|MERGE_RESOLUTION|>--- conflicted
+++ resolved
@@ -118,20 +118,12 @@
 
 NewcoinAddress SerializedLedgerEntry::getFirstOwner()
 {
-<<<<<<< HEAD
-	return getValueFieldAccount(sfLowID);
-=======
 	return NewcoinAddress::createAccountID(getIValueFieldAmount(sfLowLimit).getIssuer());
->>>>>>> 40b51892
 }
 
 NewcoinAddress SerializedLedgerEntry::getSecondOwner()
 {
-<<<<<<< HEAD
-	return getValueFieldAccount(sfHighID);
-=======
 	return NewcoinAddress::createAccountID(getIValueFieldAmount(sfHighLimit).getIssuer());
->>>>>>> 40b51892
 }
 
 std::vector<uint256> SerializedLedgerEntry::getOwners()
@@ -142,34 +134,20 @@
 	for (int i = 0, fields = getCount(); i < fields; ++i)
 	{
 		int fc = getFieldSType(i).fieldCode;
-		if ((fc == sfAccount.fieldCode) || (fc == sfLowID.fieldCode) || (fc == sfHighID.fieldCode))
+		if ((fc == sfAccount.fieldCode) || (fc == sfOwner.fieldCode))
 		{
-<<<<<<< HEAD
 				const STAccount* entry = dynamic_cast<const STAccount *>(peekAtPIndex(i));
 				if ((entry != NULL) && entry->getValueH160(account))
 					owners.push_back(Ledger::getAccountRootIndex(account));
-=======
-			case sfAccount:
-				{
-					const STAccount* entry = dynamic_cast<const STAccount *>(mObject.peekAtPIndex(i));
-					if ((entry != NULL) && entry->getValueH160(account))
-						owners.push_back(Ledger::getAccountRootIndex(account));
-				}
-				break;
-
-			case sfLowLimit:
-			case sfHighLimit:
-				{
-					const STAmount* entry = dynamic_cast<const STAmount *>(mObject.peekAtPIndex(i));
-					if ((entry != NULL))
-						owners.push_back(Ledger::getAccountRootIndex(entry->getIssuer()));
-				}
-				break;
-
-			default:
-				nothing();
-				break;
->>>>>>> 40b51892
+		}
+		if ((fc == sfLowLimit.fieldCode) || (fs == sfHighLimit.fieldCode))
+		{
+			const STAmount* entry = dynamic_cast<const STAmount *>(peekAtPIndex(i));
+			if ((entry != NULL))
+			{
+				uint160 issuer = entry->getIssuer();
+				if (issuer.isNonZero())
+					owners.push_back(Ledger::getAccountRootIndex(issuer));
 		}
 	}
 
